#!/bin/sh

<<<<<<< HEAD
#$-l rt_F=2
=======
#$-l rt_F=4
>>>>>>> aee7e2ac
#$-cwd
#$-l h_rt=00:20:00

# rt_f is the maximum number of nodes, that want to use
# h_rt is the maximum time, that our module will run at 
#         the run time of our module should be less than this value#         the format h_rt is Hour:Minute:Second

# source ~/gcn.work/dgl_intel_setting_1/env.sh
source ~/gcn.work/dgl_intel_setting_1/env_torch_1.10.0.sh
source /etc/profile.d/modules.sh
# source ~/gcn.work/dgl_intel_setting_1/sub407/miniconda3/bin/activate sub407

# load mpi library
module load intel-mpi/2021.8
# module load intel-mkl/2023.0.0
export FI_PROVIDER=tcp

<<<<<<< HEAD
node_num=2
=======
node_num=4
>>>>>>> aee7e2ac
graph_name=products

# mpi run
# MPIRUN=mpiexec

# number of total processes 
# NP=64

# number of processes per node
# NPP=1

# HOME_DIR=$(echo ~)
# ImgJ_path=$HOME_DIR/run_ThunderSTORM.sh

# cmd="$MPIRUN -np $NP -ppn $NPP ./bin/bioMpi $ImgJ_path"
# echo run_mu_command: $cmd
# eval $cmd
sh run_dist.sh -n ${node_num} -ppn 1 python test_distributed_spmm.py --graph_name=${graph_name} --input_dir=/home/aaa10008ku/gcn.work/GNN_benchmark/self_benchmark/a64fx/dataset/ogbn_${graph_name}_new/ogbn_${graph_name}_${node_num}_part<|MERGE_RESOLUTION|>--- conflicted
+++ resolved
@@ -1,10 +1,6 @@
 #!/bin/sh
 
-<<<<<<< HEAD
-#$-l rt_F=2
-=======
 #$-l rt_F=4
->>>>>>> aee7e2ac
 #$-cwd
 #$-l h_rt=00:20:00
 
@@ -22,11 +18,7 @@
 # module load intel-mkl/2023.0.0
 export FI_PROVIDER=tcp
 
-<<<<<<< HEAD
-node_num=2
-=======
 node_num=4
->>>>>>> aee7e2ac
 graph_name=products
 
 # mpi run
