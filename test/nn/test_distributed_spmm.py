--- conflicted
+++ resolved
@@ -342,8 +342,6 @@
         print("rank = {}, rtol = {}, atol = {}, check output passed".format(rank, rtol, atol))
     else:
         print("rank = {}, rtol = {}, atol = {}, check output failed".format(rank, rtol, atol))
-<<<<<<< HEAD
-=======
 
     # ------ test backward ------
     print("run distributed sage conv's backward function")
@@ -363,7 +361,6 @@
         print("rank = {}, rtol = {}, atol = {}, check output's gradient passed".format(rank, rtol, atol))
     else:
         print("rank = {}, rtol = {}, atol = {}, check output's gradient failed".format(rank, rtol, atol))
->>>>>>> aee7e2ac
 
 
 if __name__ == "__main__":
