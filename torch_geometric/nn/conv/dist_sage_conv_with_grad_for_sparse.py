from typing import Optional, Tuple

import torch
import torch.distributed as dist
from torch import Tensor
from torch.nn import Parameter
from torch_scatter import scatter_add
# from torch_sparse import SparseTensor, fill_diag, matmul, mul
from torch_sparse import SparseTensor, fill_diag, mul, spmm_sum_without_backward, matmul
from torch_sparse import sum as sparsesum

from torch_geometric.nn.conv import MessagePassing
from torch_geometric.nn.dense.linear import Linear
from torch_geometric.nn.inits import zeros
from torch_geometric.typing import Adj, OptTensor, PairTensor
from torch_geometric.utils import add_remaining_self_loops
from torch_geometric.utils.num_nodes import maybe_num_nodes
from torch_geometric.nn.spmm_kernel import SPMM_forward, SPMM_backward

import time

def get_deg(local_edge_index, remote_edge_index, add_self_loops=False):
    if isinstance(local_edge_index, SparseTensor):
        local_adj_t = local_edge_index
        remote_adj_t = remote_edge_index
        if not local_adj_t.has_value():
            local_adj_t = local_adj_t.fill_value(1.)

        if not remote_adj_t.has_value():
            remote_adj_t = remote_adj_t.fill_value(1.)

        if add_self_loops:
            local_adj_t = fill_diag(local_adj_t, 1.)
        
        local_deg = sparsesum(local_adj_t, dim=1)
        if remote_adj_t.size(0) != 0:
            local_deg += sparsesum(remote_adj_t, dim=1)

        return local_deg.unsqueeze(-1)
    
def comm_for_remote_nodes_forward(local_nodes_feat, local_nodes_required_by_other, 
                                  recv_nodes_feat_splits, send_nodes_feat_splits,
                                  recv_nodes_feat_buf, send_nodes_feat_buf,
                                  recv_nodes_feat_fp16_buf, send_nodes_feat_fp16_buf):

    prepare_send_node_begin = time.perf_counter()
    # send_nodes_feat_buf = local_nodes_feat.index_select(0, local_nodes_indices_required_by_other)
    torch.index_select(local_nodes_feat, 0, local_nodes_required_by_other, out=send_nodes_feat_buf)

    prepare_recv_node_begin = time.perf_counter()

    barrier_begin = time.perf_counter()
    dist.barrier()

    comm_begin = time.perf_counter()
    # handle = dist.all_to_all_single(recv_node_feats, send_node_feats, recv_node_feats_splits, send_node_feats_splits, async_op=True)
    if recv_nodes_feat_fp16_buf is not None and send_nodes_feat_fp16_buf is not None:
        # convert communication data to fp16
        transform_begin = time.perf_counter()
        send_nodes_feat_fp16_buf.copy_(send_nodes_feat_buf)
<<<<<<< HEAD
=======
        transform_end = time.perf_counter()
>>>>>>> aee7e2ac
        handle = dist.all_to_all_single(recv_nodes_feat_fp16_buf, send_nodes_feat_fp16_buf, recv_nodes_feat_splits, send_nodes_feat_splits, async_op=True)
        # dist.all_to_all_single(recv_nodes_feat_fp16_buf, send_nodes_feat_fp16_buf, recv_nodes_feat_splits, send_nodes_feat_splits, async_op=False)
    else:
        handle = dist.all_to_all_single(recv_nodes_feat_buf, send_nodes_feat_buf, recv_nodes_feat_splits, send_nodes_feat_splits, async_op=True)
        # dist.all_to_all_single(recv_nodes_feat_buf, send_nodes_feat_buf, recv_nodes_feat_splits, send_nodes_feat_splits, async_op=False)

    comm_end = time.perf_counter()

    print('$$$$')
    print("Time of prepare send data(ms): {}".format((prepare_recv_node_begin - prepare_send_node_begin) * 1000.0))
    print("Time of prepare recv data(ms): {}".format((barrier_begin - prepare_recv_node_begin) * 1000.0))
    if recv_nodes_feat_fp16_buf is not None and send_nodes_feat_fp16_buf is not None:
        print("transform data to fp16(ms): {}".format((transform_end - transform_begin) * 1000.0))
    print("Time of barrier (all to all)(ms): {}".format((comm_begin - barrier_begin) * 1000.0))
    print("Time of comm data (all to all)(ms): {}".format((comm_end - comm_begin) * 1000.0))
    print('$$$$')

    # return recv_node_feats, handle
    # return None
    return handle

def comm_for_remote_nodes_backward(recv_nodes_grad_buf, send_nodes_grad_buf,
                                   recv_nodes_grad_splits, send_nodes_grad_splits,
                                   recv_nodes_grad_fp16_buf, send_nodes_grad_fp16_buf):
    # dist.all_to_all_single(recv_node_grads, send_node_grads, recv_node_grads_splits, send_node_grads_splits)
    if recv_nodes_grad_fp16_buf is not None and send_nodes_grad_fp16_buf is not None:
        # convert communication data to fp16
        send_nodes_grad_fp16_buf.copy_(send_nodes_grad_buf)
        handle = dist.all_to_all_single(recv_nodes_grad_fp16_buf, send_nodes_grad_fp16_buf, recv_nodes_grad_splits, send_nodes_grad_splits, async_op=True)
        # dist.all_to_all_single(recv_nodes_grad_fp16_buf, send_nodes_grad_fp16_buf, recv_nodes_grad_splits, send_nodes_grad_splits, async_op=False)
    else:
        handle = dist.all_to_all_single(recv_nodes_grad_buf, send_nodes_grad_buf, recv_nodes_grad_splits, send_nodes_grad_splits, async_op=True)
        # dist.all_to_all_single(recv_nodes_grad_buf, send_nodes_grad_buf, recv_nodes_grad_splits, send_nodes_grad_splits, async_op=False)

    # return recv_node_grads, handle
    return handle
    # return None

class Aggregate_for_local_and_remote(torch.autograd.Function):
    @staticmethod
    def forward(ctx, local_adj_t, remote_adj_t, local_nodes_feat, 
                local_nodes_required_by_other, num_local_nodes_required_by_other, num_remote_nodes_from_part,
                send_nodes_feat_buf, recv_nodes_feat_buf, send_nodes_feat_fp16_buf, recv_nodes_feat_fp16_buf):
        ctx.local_nodes_required_by_other = local_nodes_required_by_other
        ctx.local_adj_t = local_adj_t
        ctx.remote_adj_t = remote_adj_t
    
        prepare_comm_begin = time.perf_counter()
        remote_node_splits = num_remote_nodes_from_part.tolist()
        local_node_splits = num_local_nodes_required_by_other.tolist()
        ctx.remote_node_splits = remote_node_splits
        ctx.local_node_splits = local_node_splits
        ctx.send_nodes_feat_buf = send_nodes_feat_buf
        ctx.recv_nodes_feat_buf = recv_nodes_feat_buf

        ctx.send_nodes_feat_fp16_buf = send_nodes_feat_fp16_buf
        ctx.recv_nodes_feat_fp16_buf = recv_nodes_feat_fp16_buf

        num_recv_nodes = sum(remote_node_splits)
        num_send_nodes = sum(local_node_splits)
        send_nodes_feat_buf.resize_(num_send_nodes, local_nodes_feat.size(-1))
        recv_nodes_feat_buf.resize_(num_recv_nodes, local_nodes_feat.size(-1))

        if send_nodes_feat_fp16_buf is not None and recv_nodes_feat_fp16_buf is not None:
            send_nodes_feat_fp16_buf.resize_(num_send_nodes, local_nodes_feat.size(-1))
            recv_nodes_feat_fp16_buf.resize_(num_recv_nodes, local_nodes_feat.size(-1))

        comm_begin = time.perf_counter()
        # communicate for remote nodes feat
        '''
        remote_nodes_feat, comm_handle = comm_for_remote_nodes_forward(local_nodes_feat, 
                                            local_nodes_indices_required_by_other,
                                            remote_node_splits, local_node_splits)
        '''
        '''
        remote_nodes_feat = comm_for_remote_nodes_forward(local_nodes_feat, 
                                            local_nodes_indices_required_by_other,
                                            remote_node_splits, local_node_splits)
        '''
        send_nodes_feat_buf.zero_()
        if num_send_nodes > 0 and num_recv_nodes > 0:
            handle = comm_for_remote_nodes_forward(local_nodes_feat, 
                                        local_nodes_required_by_other,
                                        remote_node_splits, local_node_splits,
                                        recv_nodes_feat_buf, send_nodes_feat_buf,
                                        recv_nodes_feat_fp16_buf, send_nodes_feat_fp16_buf)
        else:
            handle = None
        
        allocate_out_begin = time.perf_counter()
        out = torch.zeros([local_adj_t.sparse_size(0), local_nodes_feat.size(-1)], dtype=torch.float)
        local_aggregate_begin = time.perf_counter()
        # aggregate message from local nodes
        # local_out = SPMM_forward(local_adj_t, local_nodes_feat)
        SPMM_forward(local_adj_t, local_nodes_feat, out)

        async_wait_begin = time.perf_counter()
<<<<<<< HEAD
        handle.wait()
=======
        if handle is not None:
            handle.wait()
>>>>>>> aee7e2ac

        if send_nodes_feat_fp16_buf is not None and recv_nodes_feat_fp16_buf is not None:
            # convert communication data to fp32
            recv_nodes_feat_buf.copy_(recv_nodes_feat_fp16_buf)

        remote_aggregate_begin = time.perf_counter()
        remote_nodes_feat = recv_nodes_feat_buf
        # aggregate message from remote nodes
        # remote_out = SPMM_forward(remote_adj_t, remote_nodes_feat)
        if remote_nodes_feat.size(0) != 0:
            SPMM_forward(remote_adj_t, remote_nodes_feat, out)

        sum_message_begin = time.perf_counter()
        # then sum up the message
        '''
        if remote_adj_t.nnz() != 0:
            local_out = local_out + remote_out
        '''

        sum_message_end = time.perf_counter()

        print('#########')
        print("Time of prepare comm_forward(ms): {}".format((comm_begin - prepare_comm_begin) * 1000.0))
        print("Time of comm_forward(ms): {}".format((allocate_out_begin - comm_begin) * 1000.0))
        print("Time of allocate out(ms): {}".format((local_aggregate_begin - allocate_out_begin) * 1000.0))
        print("Time of local aggregate(ms): {}".format((async_wait_begin - local_aggregate_begin) * 1000.0))
        print("Time of async wait(ms): {}".format((remote_aggregate_begin - async_wait_begin) * 1000.0))
        print("Time of remote aggregate(ms): {}".format((sum_message_begin - remote_aggregate_begin) * 1000.0))
        print("Time of sum up message(ms): {}".format((sum_message_end - sum_message_begin) * 1000.0))
        print("Time of 1 dist conv forward(inner)(ms): {}".format((sum_message_end - prepare_comm_begin) * 1000.0))
        print('#########')

        # return local_out
        return out

    @staticmethod
    def backward(ctx, local_out_grad):
        local_nodes_required_by_other = ctx.local_nodes_required_by_other
        remote_node_splits = ctx.remote_node_splits
        local_node_splits = ctx.local_node_splits
        local_adj_t = ctx.local_adj_t
        remote_adj_t = ctx.remote_adj_t

        if ctx.needs_input_grad[2]:
            # scatter gradient to remote nodes
            # remote_nodes_grad = SPMM_backward(remote_adj_t, local_out_grad)
            # remote_nodes_grad = torch.zeros([remote_adj_t.sparse_size(-1), local_out_grad.size(-1)], dtype=torch.float)
            remote_nodes_grad_buf = ctx.recv_nodes_feat_buf
            local_nodes_grad_buf = ctx.send_nodes_feat_buf

            remote_nodes_grad_fp16_buf = ctx.recv_nodes_feat_fp16_buf
            local_nodes_grad_fp16_buf = ctx.send_nodes_feat_fp16_buf

            num_send_nodes = sum(remote_node_splits)
            num_recv_nodes = sum(local_node_splits)

            remote_nodes_grad_buf.resize_(num_send_nodes, local_out_grad.size(-1))
            local_nodes_grad_buf.resize_(num_recv_nodes, local_out_grad.size(-1))

            if remote_nodes_grad_fp16_buf is not None and local_nodes_grad_fp16_buf is not None:
                remote_nodes_grad_fp16_buf.resize_(num_send_nodes, local_out_grad.size(-1))
                local_nodes_grad_fp16_buf.resize_(num_recv_nodes, local_out_grad.size(-1))

            remote_nodes_grad_buf.zero_()
            if remote_nodes_grad_buf.size(0) != 0:
                SPMM_backward(remote_adj_t, local_out_grad, remote_nodes_grad_buf)

            # communicate to obtain the local node grads from other subgraph
            '''
            local_nodes_grad_from, comm_handle = comm_for_remote_nodes_backward(remote_nodes_grad,
                                                                                local_node_splits, remote_node_splits)
            '''
            if num_send_nodes != 0 and num_recv_nodes != 0:
                handle = comm_for_remote_nodes_backward(local_nodes_grad_buf, remote_nodes_grad_buf,
                                                        local_node_splits, remote_node_splits, 
                                                        local_nodes_grad_fp16_buf, remote_nodes_grad_fp16_buf)
            else:
                handle = None
            
            # scatter gradient to local nodes
            # local_nodes_grad = SPMM_backward(local_adj_t, local_out_grad)
            local_nodes_grad = torch.zeros([local_adj_t.sparse_size(-1), local_out_grad.size(-1)], dtype=torch.float)
            SPMM_backward(local_adj_t, local_out_grad, local_nodes_grad)

            # comm_handle.wait()
<<<<<<< HEAD
            handle.wait()
=======
            if handle is not None:
                handle.wait()
>>>>>>> aee7e2ac

            if remote_nodes_grad_fp16_buf is not None and local_nodes_grad_fp16_buf is not None:
                # convert communication data to fp32
                local_nodes_grad_buf.copy_(local_nodes_grad_fp16_buf)

            index_add_begin = time.perf_counter()
            # then accumulate the local node grads
            local_nodes_grad_from = local_nodes_grad_buf
            if local_nodes_grad_from.size(0) != 0:
                local_nodes_grad.index_add_(dim=0, index=local_nodes_required_by_other,
                                            source=local_nodes_grad_from)

            index_add_end = time.perf_counter()
            print('#########')
            print("Time of scatter gradient to local nodes(ms): {}".format((index_add_end - index_add_begin) * 1000.0))
            print('#########')

        return None, None, local_nodes_grad, None, None, None, None, None, None, None

def aggregate_for_local_and_remote(local_adj_t, remote_adj_t, local_nodes_feat, 
                local_nodes_required_by_other, num_local_nodes_required_by_other, num_remote_nodes_from_part,
                send_nodes_feat_buf, recv_nodes_feat_buf, send_nodes_feat_fp16_buf, recv_nodes_feat_fp16_buf):
    return Aggregate_for_local_and_remote.apply(local_adj_t, remote_adj_t, local_nodes_feat, 
                local_nodes_required_by_other, num_local_nodes_required_by_other, num_remote_nodes_from_part,
                send_nodes_feat_buf, recv_nodes_feat_buf, send_nodes_feat_fp16_buf, recv_nodes_feat_fp16_buf)

class DistSAGEConvGrad(MessagePassing):
    def __init__(self, in_channels: int, out_channels: int,
                 local_nodes_required_by_other: Tensor, num_local_nodes_required_by_other: Tensor,
                 remote_nodes: Tensor,
                 num_remote_nodes_from_part: Tensor, local_range_nodes_on_part: Tensor,
                 rank: int, num_part: int,
                 send_nodes_feat_buf: Tensor,
                 recv_nodes_feat_buf: Tensor,
                 send_nodes_feat_fp16_buf: Tensor,
                 recv_nodes_feat_fp16_buf: Tensor,
                 add_self_loops: bool = False, normalize: bool = True,
                 bias: bool = True, **kwargs):

        kwargs.setdefault('aggr', 'add')
        super().__init__(**kwargs)

        self.in_channels = in_channels
        self.out_channels = out_channels
        self.add_self_loops = add_self_loops
        self.normalize = normalize
        self.local_deg = None

        # Parameters regarding to distributed training
        self.local_nodes_required_by_other = local_nodes_required_by_other
        self.num_local_nodes_required_by_other = num_local_nodes_required_by_other
        self.remote_nodes = remote_nodes
        self.num_remote_nodes_from_part = num_remote_nodes_from_part
        self.local_range_nodes_on_part = local_range_nodes_on_part
        self.rank = rank
        self.num_part = num_part

        self.send_nodes_feat_buf = send_nodes_feat_buf
        self.recv_nodes_feat_buf = recv_nodes_feat_buf

        self.send_nodes_feat_fp16_buf = send_nodes_feat_fp16_buf
        self.recv_nodes_feat_fp16_buf = recv_nodes_feat_fp16_buf

        self.lin = Linear(in_channels, out_channels, bias=False,
                          weight_initializer='glorot')

        if bias:
            self.bias = Parameter(torch.Tensor(out_channels))
        else:
            self.register_parameter('bias', None)

        self.reset_parameters()

    def reset_parameters(self):
        self.lin.reset_parameters()
        zeros(self.bias)

    def propagate(self, all_edge_index: Adj, **kwargs):

        # prepare the local nodes' feature which are required by other subgraphs
        local_nodes_feat = kwargs['x']

        if isinstance(all_edge_index, SparseTensor) and not self._explain:
            local_adj_t = all_edge_index
            remote_adj_t = kwargs['remote_edge_index']

            propagate_begin = time.perf_counter()
            local_out = aggregate_for_local_and_remote(local_adj_t, remote_adj_t, local_nodes_feat, 
                                            self.local_nodes_required_by_other, self.num_local_nodes_required_by_other,
                                            self.num_remote_nodes_from_part,
                                            self.send_nodes_feat_buf, self.recv_nodes_feat_buf,
                                            self.send_nodes_feat_fp16_buf, self.recv_nodes_feat_fp16_buf)
            propagate_end = time.perf_counter()
            print("Time of propagate(inner)(ms) = {}".format((propagate_end - propagate_begin) * 1000.0))

            return local_out

    def forward(self, x: Tensor, local_edge_index: Adj, remote_edge_index: Adj, 
                local_edge_weight: OptTensor = None, remote_edge_weight: OptTensor = None) -> Tensor:
        """"""
        norm_begin = time.perf_counter()
        if self.normalize:
            local_deg = self.local_deg
            if local_deg is None:
                local_deg = get_deg(local_edge_index, remote_edge_index, 
                                    self.add_self_loops)
                self.local_deg = local_deg

        linear_begin = time.perf_counter()
        # neural operation on nodes
        x = self.lin(x)

        propagate_begin = time.perf_counter()
        if isinstance(local_edge_index, SparseTensor):
            out = self.propagate(local_edge_index, x=x, remote_edge_index=remote_edge_index, size=None)

        add_bias_begin = time.perf_counter()
        out += x
        out /= (local_deg + 1)
        if self.bias is not None:
            out += self.bias

        add_bias_end = time.perf_counter()

        print("**************")
        # print("Time of norm(ms): {}".format((linear_begin - norm_begin) * 1000.0))
        print("Time of linear(ms): {}".format((propagate_begin -linear_begin) * 1000.0))
        print("Time of propagate(ms): {}".format((add_bias_begin - propagate_begin) * 1000.0))
        print("Time of add_bias(ms): {}".format((add_bias_end - add_bias_begin) * 1000.0))
        print("Time of 1 dist conv forward(ms): {}".format((add_bias_end - norm_begin) * 1000.0))
        print("**************")

        return out

    def message(self, x_j: Tensor, edge_weight: OptTensor) -> Tensor:
        return x_j if edge_weight is None else edge_weight.view(-1, 1) * x_j

    def message_and_aggregate(self, adj_t: SparseTensor, x: Tensor) -> Tensor:
        return matmul(adj_t, x, reduce=self.aggr)
        # return matmul_with_cached_transposed(adj_t, x, reduce=self.aggr)<|MERGE_RESOLUTION|>--- conflicted
+++ resolved
@@ -58,10 +58,7 @@
         # convert communication data to fp16
         transform_begin = time.perf_counter()
         send_nodes_feat_fp16_buf.copy_(send_nodes_feat_buf)
-<<<<<<< HEAD
-=======
         transform_end = time.perf_counter()
->>>>>>> aee7e2ac
         handle = dist.all_to_all_single(recv_nodes_feat_fp16_buf, send_nodes_feat_fp16_buf, recv_nodes_feat_splits, send_nodes_feat_splits, async_op=True)
         # dist.all_to_all_single(recv_nodes_feat_fp16_buf, send_nodes_feat_fp16_buf, recv_nodes_feat_splits, send_nodes_feat_splits, async_op=False)
     else:
@@ -159,12 +156,8 @@
         SPMM_forward(local_adj_t, local_nodes_feat, out)
 
         async_wait_begin = time.perf_counter()
-<<<<<<< HEAD
-        handle.wait()
-=======
         if handle is not None:
             handle.wait()
->>>>>>> aee7e2ac
 
         if send_nodes_feat_fp16_buf is not None and recv_nodes_feat_fp16_buf is not None:
             # convert communication data to fp32
@@ -250,12 +243,8 @@
             SPMM_backward(local_adj_t, local_out_grad, local_nodes_grad)
 
             # comm_handle.wait()
-<<<<<<< HEAD
-            handle.wait()
-=======
             if handle is not None:
                 handle.wait()
->>>>>>> aee7e2ac
 
             if remote_nodes_grad_fp16_buf is not None and local_nodes_grad_fp16_buf is not None:
                 # convert communication data to fp32
